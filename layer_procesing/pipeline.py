# pipeline.py: script principal para correr all el flujo

import argparse
import sys
import logging
from configs.settings import Paths, Pipeline, Filenames, Regex, Fields, Layer
from export_utils import GeoPackageExporter, ReportLogger
from data_ingestion import GeoPackageHandler
from network_processing import *
from graph_tools import GraphBuilder, GraphAnalyzer, GraphExporter
from map_visualization import FoliumMapBuilder

logging.basicConfig(level=logging.INFO)
logger = logging.getLogger(__name__)


def run_pipeline(lastkajen_dir=None, input_dir=None, output_dir=None, tolerance=None, strategies=None):
    lastkajen_dir = lastkajen_dir or str(Paths.LASTKAJEN_GEOPACKAGES_DIR)
    input_dir = input_dir or str(Paths.INPUT_DIR)
    output_dir = output_dir or str(Paths.OUTPUT_DIR)
    tolerance = tolerance if tolerance is not None else Pipeline.NODE_MATCH_TOLERANCE

    report_logger = ReportLogger()
    geom_cleaner = GeometryCleaner()
    attr_cons = AttributeConsolidator()
    node_id = NodeIdentifier()

    corrected_links_path = Paths.GEOPACKAGES_DIR / Filenames.CORRECTED_LINKS_FILE
    corrected_nodes_path = Paths.GEOPACKAGES_DIR / Filenames.CORRECTED_NODES_FILE


    if Pipeline.PHASE_BLEND_LASTKAJEN_GEOPACKAGES:
        logging.info("Pipeline: Procesamiento inicial")
        from pathlib import Path
        import re
        import pandas as pd
        import geopandas as gpd
        gdf_list = []
        for ruta in Path(lastkajen_dir).glob("*.gpkg"):
            year_match = re.findall(Regex.YEAR_REGEX, str(ruta))[-2]
            year = int(year_match) if year_match else None
            if year in Pipeline.YEARS_TO_ASSESS:
                handler = GeoPackageHandler(ruta)
                gdf = handler.read_layer(layer_name=Layer.GPKG_LAYER_NAME, force_2d=True)
                clip = GeoPackageHandler(Paths.MOBILE_POLYGONS_GEOPACKAGE_DIR).read_layer(layer_name="mobildatapolygoner_granser")
                gdf = handler.clip_geopackage(gdf, clip_geom=clip)
                gdf = gdf.drop(columns=Fields.DROP_FIELDS_LASTKAJEN, inplace=False)
                gdf = geom_cleaner.clean(gdf)
                gdf = attr_cons.consolidate(gdf, year)
                gdf_list.append(gdf)
        gdf_all = gpd.GeoDataFrame(pd.concat(gdf_list, ignore_index=True))
        gdf_blend = geom_cleaner.blend_duplicates(gdf_all, strategies=strategies)
        gdf_nodes, orphan = node_id.identify(gdf_blend)

        logger.info(f"Geopackage de segmentos unificado con {len(gdf_blend)} elementos")
        # Exportar segmentos huérfanos
        try:
            orphan.to_file(f"{output_dir}/segmentos_huerfanos.gpkg", layer='huerfanos', driver='GPKG')
            logger.info(f"{len(orphan)} Segmentos huérfanos exportados a {output_dir}/segmentos_huerfanos.gpkg")
        except Exception as e:
            logger.error(f"Error al exportar segmentos huérfanos: {e}")

        # TODO implementar match_segments
        # gdf_links, gdf_nodes = match_segments(gdf_blend, gdf_nodes, node_tolerance=tolerance)
        years_range = f"{Pipeline.YEARS_TO_ASSESS[0]}_{Pipeline.YEARS_TO_ASSESS[-1]}"
        exporter = GeoPackageExporter(Paths.GEOPACKAGES_DIR / (Filenames.PRELIMINAR_LINKS_FILE + "_" + years_range + ".gpkg"))
        # TODO should be gdf_links
        exporter.export_segments(gdf_blend)
        exporter = GeoPackageExporter(Paths.GEOPACKAGES_DIR / (Filenames.PRELIMINAR_NODES_FILE + "_" + years_range + ".gpkg"))
        exporter.export_nodes(gdf_nodes)
        logger.info(f"GeoPackages {Filenames.PRELIMINAR_LINKS_FILE} y {Filenames.PRELIMINAR_NODES_FILE} exportados. Inspeccion manual necesaria.")
        report_logger.export()

    if Pipeline.PHASE_LINK_LASTKAJEN_TO_EMME:
        logging.info("Pipeline: Union de Lastkajen con red Emme.")
        from pathlib import Path
        import re
        import pandas as pd
        import geopandas as gpd

        years_range = f"{Pipeline.YEARS_TO_ASSESS[0]}_{Pipeline.YEARS_TO_ASSESS[-1]}"

        # Aquí se implementaría la lógica de vinculación a Emme
        gdf_lastkajen = GeoPackageHandler(Paths.GEOPACKAGES_DIR / "blended_links_from_lastkajen_2000_2024.gpkg").read_layer()
        gdf_emme = GeoPackageHandler(Paths.EMME_GEOPACKAGE_DIR).read_layer()
<<<<<<< HEAD
        
=======

        # Nuevo: usar LayerMerger que selecciona el match con score más alto
>>>>>>> fa5cb735
        processing_join = LayerMerger()
        gdf_join = processing_join.merge_layers(gdf_lastkajen, gdf_emme)

        exporter = GeoPackageExporter(Paths.GEOPACKAGES_DIR / (Filenames.JOINED_EMME_LINKS_FILE + "_" + years_range + ".gpkg"))
        exporter.export_segments(gdf_join, layer='joined_emme_network_links')
        logging.info(f"Se ha exportado el Geopackage {Filenames.JOINED_EMME_LINKS_FILE}")
        
        report_logger.export()

    if Pipeline.PHASE_GRAPH_ANALYSIS:
        # Construcción del grafo y análisis
        logger.info("Construyendo y exportando grafo")
        G = GraphBuilder().build(gdf_links, gdf_nodes)
        GraphExporter(output_dir + "/grafo_vial").export_graphml(G)
        report = GraphAnalyzer().analyze(G)

    if Pipeline.PHASE_VISUALIZATION:
        # Visualización
        folium_map = FoliumMapBuilder().build([gdf_links.to_crs(epsg=4326), gdf_nodes.to_crs(epsg=4326)])
        folium_map.save(f"{output_dir}/mapa_interactivo.html")

    report_logger.export()
    logger.info("Pipeline finalizado")


if __name__ == '__main__':
    parser = argparse.ArgumentParser(description="Pipeline GIS de red vial")
    parser.add_argument('--lastkajen-dir', default=None, help='Directorio de Geopackages Lastkajen')
    parser.add_argument('--input-dir', default=None, help='Directorio de entrada')
    parser.add_argument('--output-dir', default=None, help='Directorio de salida')
    parser.add_argument('--tolerance', type=float, default=None, help='Tolerancia de matching')
    args = parser.parse_args()

    run_pipeline(args.lastkajen_dir, args.input_dir, args.output_dir, args.tolerance, strategies=Pipeline.STRATEGIES)<|MERGE_RESOLUTION|>--- conflicted
+++ resolved
@@ -83,12 +83,8 @@
         # Aquí se implementaría la lógica de vinculación a Emme
         gdf_lastkajen = GeoPackageHandler(Paths.GEOPACKAGES_DIR / "blended_links_from_lastkajen_2000_2024.gpkg").read_layer()
         gdf_emme = GeoPackageHandler(Paths.EMME_GEOPACKAGE_DIR).read_layer()
-<<<<<<< HEAD
-        
-=======
 
         # Nuevo: usar LayerMerger que selecciona el match con score más alto
->>>>>>> fa5cb735
         processing_join = LayerMerger()
         gdf_join = processing_join.merge_layers(gdf_lastkajen, gdf_emme)
 
